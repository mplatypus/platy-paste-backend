[package]
name = "platy-paste"
version = "0.1.0"
edition = "2024"

[lints.rust]
unsafe_code = "forbid"
# This is not really a library
async_fn_in_trait = "allow"

[lints.clippy]
enum_glob_use = "deny"
pedantic = { level = "warn", priority = -1 }
nursery = { level = "warn", priority = -1 }
unwrap_used = "deny"
cast_possible_truncation = "allow"
cast_possible_wrap = "allow"
cast_sign_loss = "allow"
cast_precision_loss = "allow"
significant_drop_tightening = { level = "allow", priority = 1 }
module_name_repetitions = "allow"
# This is just dumb
must_use_candidate = "allow"
# Sadly sqlx macros do not play nicely with clippy
missing_panics_doc = "allow"
# When impl Trait can be used in type aliases, remove this
future_not_send = "allow"
# Doesn't play nicely with tokio::select!
redundant_pub_crate = "allow"

[profile.dev.package.sqlx-macros]
opt-level = 3

[profile.dev.package.backtrace]
opt-level = 3

# Enable incremental compilation for dev builds to improve re-compilation time.
[profile.dev]
incremental = true

# Enable LTO for release builds to reduce binary size.
[profile.release]
lto = true

[dependencies]
# Async
tokio = { version = "1", features = ["full"] }
# Network
axum = { version = "0.8", features = ["multipart", "json", "ws"] }
axum-extra = { version = "0.10", features = ["typed-header"] }
tower-http = { version = "0.6", features = [
    "limit",
    "cors",
    "trace",
    "fs",
    "timeout",
] }
tower_governor = "0.7"
http = "1.3"
# Tracing
tracing = "0.1"
tracing-subscriber = { version = "0.3", features = [
    'env-filter',
    'local-time',
] }
tracing-appender = "0.2"
# Database
sqlx = { version = "0.8", features = ["runtime-tokio", "postgres", "uuid", "tls-rustls", "time"] }
<<<<<<< HEAD
aws-config = "1.5"
=======
aws-config = "1.6"
>>>>>>> 2b52f189
aws-sdk-s3 = "1.76"
# Payload
serde = { version = "1.0", features = ["derive"] }
serde_json = { version = "1.0", features = ["preserve_order"] }
# Types
secrecy = { version = "0.10", features = ["serde"] }
bytes = "1.10"
base64 = "0.22"
# Environment
dotenvy = "0.15"
derive_builder = "0.20"
<<<<<<< HEAD
base64 = "0.22"
time = { version = "0.3", features = ["serde"] }
bitflags = { version = "2.8", features = ["serde"] }
getrandom = "0.3"
http = "1.3"
regex = "1.11"
tower_governor = "0.7"

[profile.dev.package.sqlx-macros]
opt-level = 3

[profile.dev.package.backtrace]
opt-level = 3

# Enable incremental compilation for dev builds to improve re-compilation time.
[profile.dev]
incremental = true

# Enable LTO for release builds to reduce binary size.
[profile.release]
lto = true
=======
# Error
thiserror = "2.0"
# Other
time = { version = "0.3", features = ["serde"] }
getrandom = "0.3"
regex = "1.11"
>>>>>>> 2b52f189
<|MERGE_RESOLUTION|>--- conflicted
+++ resolved
@@ -28,20 +28,6 @@
 # Doesn't play nicely with tokio::select!
 redundant_pub_crate = "allow"
 
-[profile.dev.package.sqlx-macros]
-opt-level = 3
-
-[profile.dev.package.backtrace]
-opt-level = 3
-
-# Enable incremental compilation for dev builds to improve re-compilation time.
-[profile.dev]
-incremental = true
-
-# Enable LTO for release builds to reduce binary size.
-[profile.release]
-lto = true
-
 [dependencies]
 # Async
 tokio = { version = "1", features = ["full"] }
@@ -55,8 +41,6 @@
     "fs",
     "timeout",
 ] }
-tower_governor = "0.7"
-http = "1.3"
 # Tracing
 tracing = "0.1"
 tracing-subscriber = { version = "0.3", features = [
@@ -66,49 +50,22 @@
 tracing-appender = "0.2"
 # Database
 sqlx = { version = "0.8", features = ["runtime-tokio", "postgres", "uuid", "tls-rustls", "time"] }
-<<<<<<< HEAD
 aws-config = "1.5"
-=======
-aws-config = "1.6"
->>>>>>> 2b52f189
 aws-sdk-s3 = "1.76"
 # Payload
 serde = { version = "1.0", features = ["derive"] }
 serde_json = { version = "1.0", features = ["preserve_order"] }
-# Types
 secrecy = { version = "0.10", features = ["serde"] }
+reqwest = { version = "0.12", features = ["rustls-tls", "json"] }
 bytes = "1.10"
-base64 = "0.22"
-# Environment
+thiserror = "2.0"
 dotenvy = "0.15"
+color-eyre = "0.6"
 derive_builder = "0.20"
-<<<<<<< HEAD
 base64 = "0.22"
 time = { version = "0.3", features = ["serde"] }
 bitflags = { version = "2.8", features = ["serde"] }
 getrandom = "0.3"
 http = "1.3"
 regex = "1.11"
-tower_governor = "0.7"
-
-[profile.dev.package.sqlx-macros]
-opt-level = 3
-
-[profile.dev.package.backtrace]
-opt-level = 3
-
-# Enable incremental compilation for dev builds to improve re-compilation time.
-[profile.dev]
-incremental = true
-
-# Enable LTO for release builds to reduce binary size.
-[profile.release]
-lto = true
-=======
-# Error
-thiserror = "2.0"
-# Other
-time = { version = "0.3", features = ["serde"] }
-getrandom = "0.3"
-regex = "1.11"
->>>>>>> 2b52f189
+tower_governor = "0.7"