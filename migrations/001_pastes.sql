CREATE TABLE IF NOT EXISTS pastes (
    -- The unique ID for the paste.
    "id" BIGINT NOT NULL PRIMARY KEY,
    -- Whether the paste has been modified.
<<<<<<< HEAD
    "edited" BOOLEAN NOT NULL,
    -- The expiry of the paste.
    "expiry" TIMESTAMP WITH TIME ZONE,
    -- The documents attached to this paste.
    "document_ids" TEXT NOT NULL
=======
    "edited" BOOLEAN NOT NULL
>>>>>>> 4b304e1a
);

CREATE TABLE IF NOT EXISTS paste_tokens (
    -- The paste ID attached to the token.
    "paste_id" BIGINT NOT NULL PRIMARY KEY,
    -- The token for the paste.
    "token" TEXT NOT NULL UNIQUE,
    -- Foreign key that deletes the paste token when the paste ID (owner) gets deleted.
    FOREIGN KEY ("paste_id") REFERENCES pastes("id") ON DELETE CASCADE
);

CREATE TABLE IF NOT EXISTS documents (
    -- The ID of the document.
    "id" BIGINT NOT NULL PRIMARY KEY,
    -- The paste that owns this document.
    "paste_id" BIGINT NOT NULL,
    -- The type of the documents contents.
    "type" TEXT NOT NULL,
    -- The name of the document.
    "name" TEXT NOT NULL,
    -- Foreign key that deletes the paste token when the paste ID (owner) gets deleted.
    FOREIGN KEY ("paste_id") REFERENCES pastes("id") ON DELETE CASCADE
);<|MERGE_RESOLUTION|>--- conflicted
+++ resolved
@@ -2,15 +2,9 @@
     -- The unique ID for the paste.
     "id" BIGINT NOT NULL PRIMARY KEY,
     -- Whether the paste has been modified.
-<<<<<<< HEAD
     "edited" BOOLEAN NOT NULL,
     -- The expiry of the paste.
-    "expiry" TIMESTAMP WITH TIME ZONE,
-    -- The documents attached to this paste.
-    "document_ids" TEXT NOT NULL
-=======
-    "edited" BOOLEAN NOT NULL
->>>>>>> 4b304e1a
+    "expiry" TIMESTAMP WITH TIME ZONE
 );
 
 CREATE TABLE IF NOT EXISTS paste_tokens (
