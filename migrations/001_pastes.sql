CREATE TABLE IF NOT EXISTS pastes (
    -- The unique ID for the paste.
    "id" BIGINT NOT NULL PRIMARY KEY,
    -- When the paste was created.
    "creation" TIMESTAMPTZ NOT NULL,
    -- Whether the paste has been modified.
    "edited" TIMESTAMPTZ,
    -- The expiry of the paste.
<<<<<<< HEAD
    "expiry" TIMESTAMP WITH TIME ZONE,
    -- The total amount of views of the paste.
    "views" BIGINT NOT NULL,
    -- The maximum amount of views allowed for the paste.
    "max_views" BIGINT
=======
    "expiry" TIMESTAMPTZ
>>>>>>> a7d0f949
);

CREATE TABLE IF NOT EXISTS paste_tokens (
    -- The paste ID attached to the token.
    "paste_id" BIGINT NOT NULL PRIMARY KEY,
    -- The token for the paste.
    "token" TEXT NOT NULL UNIQUE,
    -- Foreign key that deletes the paste token when the paste ID (owner) gets deleted.
    FOREIGN KEY ("paste_id") REFERENCES pastes("id") ON DELETE CASCADE
);

CREATE TABLE IF NOT EXISTS documents (
    -- The ID of the document.
    "id" BIGINT NOT NULL PRIMARY KEY,
    -- The paste that owns this document.
    "paste_id" BIGINT NOT NULL,
    -- The type of the documents contents.
    "type" TEXT NOT NULL,
    -- The name of the document.
    "name" TEXT NOT NULL,
    -- The size of the document.
    "size" BIGINT NOT NULL,
    -- Foreign key that deletes the paste token when the paste ID (owner) gets deleted.
    FOREIGN KEY ("paste_id") REFERENCES pastes("id") ON DELETE CASCADE
);<|MERGE_RESOLUTION|>--- conflicted
+++ resolved
@@ -6,15 +6,11 @@
     -- Whether the paste has been modified.
     "edited" TIMESTAMPTZ,
     -- The expiry of the paste.
-<<<<<<< HEAD
-    "expiry" TIMESTAMP WITH TIME ZONE,
+    "expiry" TIMESTAMPTZ,
     -- The total amount of views of the paste.
     "views" BIGINT NOT NULL,
     -- The maximum amount of views allowed for the paste.
     "max_views" BIGINT
-=======
-    "expiry" TIMESTAMPTZ
->>>>>>> a7d0f949
 );
 
 CREATE TABLE IF NOT EXISTS paste_tokens (
