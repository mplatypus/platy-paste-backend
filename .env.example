# This is the domain that can bypass CORS. Useful for the frontend.
DOMAIN = "example.com"

# Host and port the backend will use.
HOST = "0.0.0.0"
PORT = 5454

# Database information.
DATABASE_HOST = "localhost"
DATABASE_PORT = 5432
DATABASE_USER = "..."
DATABASE_PASS = "..."
DATABASE_DB = "..."
DATABASE_URL = "postgres://${DATABASE_USER}:${DATABASE_PASS}@${DATABASE_HOST}:${DATABASE_PORT}/${DATABASE_DB}"

# Object storage information.
MINIO_ROOT_USER = "..."
MINIO_ROOT_PASSWORD = "..."
S3_ACCESS_KEY = "..."
S3_SECRET_KEY = "..."
S3_URL = "http://localhost:9000"

<<<<<<< HEAD
# Rate limits
# Rate limits are in X requests per 60 seconds, with one coming back each 5 seconds.
RATE_LIMIT_GLOBAL = 500
RATE_LIMIT_GLOBAL_PASTE = 250
RATE_LIMIT_GET_PASTES = 50
RATE_LIMIT_GET_PASTE = 100
RATE_LIMIT_POST_PASTE = 50
RATE_LIMIT_PATCH_PASTE = 50
RATE_LIMIT_DELETE_PASTE = 100

# Size limits
# Size limits are in megabytes size (mb)
SIZE_LIMIT_GLOBAL_PASTE_TOTAL_DOCUMENT = 100
SIZE_LIMIT_GLOBAL_PASTE_DOCUMENT = 10

# The allowed amount of documents when creating/editing a paste.
GLOBAL_PASTE_DOCUMENTS = 10
=======
# The maximum expiry time for a paste, in hours.
# Negating (putting a #) this value, disables the maximum. (i.e. you can make pastes never expire.)
MAXIMUM_EXPIRY_HOURS = 100

# The default expiry time for a paste, in hours.
# Negating (putting a #) this value, disables the default. (i.e. the pastes never expire by default.)
# If `MAXIMUM_EXPIRY_HOURS` is set, and this value is greater than that, the program will panic.
DEFAULT_EXPIRY_HOURS = 10
>>>>>>> 98c9a73d
<|MERGE_RESOLUTION|>--- conflicted
+++ resolved
@@ -20,7 +20,15 @@
 S3_SECRET_KEY = "..."
 S3_URL = "http://localhost:9000"
 
-<<<<<<< HEAD
+# The maximum expiry time for a paste, in hours.
+# Negating (putting a #) this value, disables the maximum. (i.e. you can make pastes never expire.)
+MAXIMUM_EXPIRY_HOURS = 100
+
+# The default expiry time for a paste, in hours.
+# Negating (putting a #) this value, disables the default. (i.e. the pastes never expire by default.)
+# If `MAXIMUM_EXPIRY_HOURS` is set, and this value is greater than that, the program will panic.
+DEFAULT_EXPIRY_HOURS = 10
+
 # Rate limits
 # Rate limits are in X requests per 60 seconds, with one coming back each 5 seconds.
 RATE_LIMIT_GLOBAL = 500
@@ -37,14 +45,4 @@
 SIZE_LIMIT_GLOBAL_PASTE_DOCUMENT = 10
 
 # The allowed amount of documents when creating/editing a paste.
-GLOBAL_PASTE_DOCUMENTS = 10
-=======
-# The maximum expiry time for a paste, in hours.
-# Negating (putting a #) this value, disables the maximum. (i.e. you can make pastes never expire.)
-MAXIMUM_EXPIRY_HOURS = 100
-
-# The default expiry time for a paste, in hours.
-# Negating (putting a #) this value, disables the default. (i.e. the pastes never expire by default.)
-# If `MAXIMUM_EXPIRY_HOURS` is set, and this value is greater than that, the program will panic.
-DEFAULT_EXPIRY_HOURS = 10
->>>>>>> 98c9a73d
+GLOBAL_PASTE_DOCUMENTS = 10