pub mod app;
pub mod models;
pub mod rest;

use axum::{
    Router,
    http::HeaderValue,
    response::{IntoResponse, Response},
};
use http::{Method, header};
use models::{error::AppError, paste::expiry_tasks};
use time::{UtcOffset, format_description};
use tower_governor::{GovernorLayer, governor::GovernorConfigBuilder};
use tower_http::{cors::CorsLayer, timeout::TimeoutLayer, trace::TraceLayer};
use tracing_appender::rolling::{RollingFileAppender, Rotation};
use tracing_subscriber::{fmt::time::OffsetTime, layer::SubscriberExt};

use std::{net::SocketAddr, sync::Arc, time::Duration};

#[tokio::main]
#[allow(clippy::too_many_lines)]
async fn main() {
    let offset = UtcOffset::current_local_offset().expect("should get local offset!");
    let timer = OffsetTime::new(
        offset,
        format_description::parse(
            "[year]-[month]-[day] [hour]:[minute]:[second].[subsecond digits:3]",
        )
        .expect("Could not format time."),
    );

    let file_appender = RollingFileAppender::builder()
        .rotation(Rotation::DAILY)
        .max_log_files(25)
        .filename_prefix("platy-paste")
        .filename_suffix("log")
        .build("./logs/")
        .expect("Rolling File Appender Failed to build.");

    let (file_non_blocking, _file_guard) = tracing_appender::non_blocking(file_appender);

    let file_subscriber = tracing_subscriber::fmt::layer()
        .with_ansi(false)
        .with_writer(file_non_blocking)
        .with_timer(timer.clone());

    let (console_non_blocking, _console_guard) = tracing_appender::non_blocking(std::io::stdout());
    let console_subscriber = tracing_subscriber::fmt::layer()
        .with_writer(console_non_blocking)
        .with_timer(timer.clone());

    let subscriber = tracing_subscriber::registry()
        .with(file_subscriber)
        .with(console_subscriber);

    tracing::subscriber::set_global_default(subscriber).expect("Failed to set subscriber");

    let state: Arc<app::application::ApplicationState> =
        match app::application::ApplicationState::new().await {
            Ok(s) => s,
            Err(err) => panic!("Failed to build state: {err}"),
        };

    let expiry_state = state.clone();

    let config = state.config().clone();

    let cors = CorsLayer::new()
        .allow_origin(
            config
                .domain()
                .parse::<HeaderValue>()
                .expect("Failed to parse CORS domain."),
        )
        .allow_methods([
            Method::GET,
            Method::POST,
            Method::PATCH,
            Method::PUT,
            Method::DELETE,
            Method::OPTIONS,
        ])
        .allow_headers([header::ACCEPT, header::CONTENT_TYPE, header::AUTHORIZATION]);

    let limiter = GovernorLayer {
        config: Arc::new(
            GovernorConfigBuilder::default()
                .per_second(60)
                .burst_size(config.rate_limits().global())
                .period(Duration::from_secs(5))
                .use_headers()
                .finish()
                .expect("Failed to build global paste limiter."),
        ),
    };

    let app = Router::new()
        .nest("/v1", rest::paste::generate_router(&config))
        .nest("/v1", rest::document::generate_router(&config))
        .nest("/v1", rest::config::generate_router(&config))
        .layer(TraceLayer::new_for_http())
        .layer(TimeoutLayer::new(Duration::from_secs(10)))
        .layer(cors)
        .layer(limiter)
        .fallback(fallback)
        .with_state(state);

    let host = config.host();
    let port = config.port();

    let version = env!("CARGO_PKG_VERSION");

    tracing::info!(
        "Running Platy Paste Backend ({}) on {}:{}",
        version,
        host,
        port
    );

<<<<<<< HEAD
    let (expire_sender, expire_receiver) = mpsc::channel::<ExpiryTaskMessage>(10);

    let expiry_task = tokio::task::spawn(expiry_tasks(expiry_state, expire_receiver));
=======
    let expiry_task = tokio::task::spawn(expiry_tasks(state));
>>>>>>> 301ec29c

    let listener = tokio::net::TcpListener::bind(format!("{host}:{port}"))
        .await
        .expect("Failed to bind to address");

    let shutdown_signal = async {
        tokio::signal::ctrl_c()
            .await
            .expect("Failed to listen for shutdown signal");
    };

    let server = axum::serve(
        listener,
        app.into_make_service_with_connect_info::<SocketAddr>(),
    );

    tokio::select! {
        _ = server.with_graceful_shutdown(shutdown_signal) => {
            expiry_task.abort();
            tracing::info!("Successfully shutdown expiry task and server.");
        },
    }
}

async fn fallback() -> Response {
    AppError::NotFound("This endpoint does not exist.".to_string()).into_response()
}<|MERGE_RESOLUTION|>--- conflicted
+++ resolved
@@ -117,13 +117,7 @@
         port
     );
 
-<<<<<<< HEAD
-    let (expire_sender, expire_receiver) = mpsc::channel::<ExpiryTaskMessage>(10);
-
-    let expiry_task = tokio::task::spawn(expiry_tasks(expiry_state, expire_receiver));
-=======
-    let expiry_task = tokio::task::spawn(expiry_tasks(state));
->>>>>>> 301ec29c
+    let expiry_task = tokio::task::spawn(expiry_tasks(expiry_state));
 
     let listener = tokio::net::TcpListener::bind(format!("{host}:{port}"))
         .await
