use sqlx::PgTransaction;
use std::time::Duration;

use time::OffsetDateTime;
use tokio::{sync::mpsc::Receiver, time::sleep};

use crate::{
    app::{application::App, database::Database},
    models::document::Document,
};

use super::{error::AppError, snowflake::Snowflake};

#[derive(Debug, Clone)]
pub struct Paste {
    /// The ID of the paste.
    pub id: Snowflake,
    /// Whether the paste has been edited.
    pub edited: bool,
    /// The time when the paste expires.
    pub expiry: Option<OffsetDateTime>,
}

impl Paste {
    /// New.
    ///
    /// Create a new [`Paste`] object.
    pub const fn new(id: Snowflake, edited: bool, expiry: Option<OffsetDateTime>) -> Self {
        Self { id, edited, expiry }
    }

    /// Set Edited.
    ///
    /// Update the paste so it shows as edited.
    pub fn set_edited(&mut self) {
        self.edited = true;
    }

    /// Set Expiry.
    ///
    /// Set or remove the expiry on the paste.
<<<<<<< HEAD
    ///
    /// - `expiry` - The expiry.
=======
>>>>>>> 2b52f189
    pub fn set_expiry(&mut self, expiry: Option<OffsetDateTime>) {
        self.expiry = expiry;
    }

    /// Fetch.
    ///
    /// Fetch a paste via its ID.
<<<<<<< HEAD
    ///
    /// ## Arguments
    ///
=======
    ///
    /// ## Arguments
    ///
>>>>>>> 2b52f189
    /// - `db` - The database to make the request to.
    /// - `id` - The ID of the paste.
    ///
    /// ## Errors
    ///
    /// - [`AppError`] - The database had an error.
    ///
    /// ## Returns
    ///
    /// - [`Option::Some`] - The [`Paste`] object.
    /// - [`Option::None`] - No paste was found.
    pub async fn fetch(db: &Database, id: Snowflake) -> Result<Option<Self>, AppError> {
        let paste_id: i64 = id.into();
        let query = sqlx::query!(
            "SELECT id, edited, expiry FROM pastes WHERE id = $1",
            paste_id
        )
        .fetch_optional(db.pool())
        .await?;

        if let Some(q) = query {
            return Ok(Some(Self::new(q.id.into(), q.edited, q.expiry)));
        }

        Ok(None)
    }

    /// Fetch Between.
    ///
    /// Fetch all pastes between two times.
    ///
    /// ## Arguments
    ///
    /// - `db` - The database to make the request to.
    /// - `start` - The start [`OffsetDateTime`] (inclusive).
    /// - `end` - The end [`OffsetDateTime`] (inclusive).
    ///
    /// ## Errors
    ///
    /// - [`AppError`] - The database had an error.
    ///
    /// ## Returns
    ///
    /// A [`Vec`] of [`Paste`]'s.
    pub async fn fetch_between(
        db: &Database,
        start: OffsetDateTime,
        end: OffsetDateTime,
    ) -> Result<Vec<Self>, AppError> {
        let records = sqlx::query!(
            "SELECT id, edited, expiry FROM pastes WHERE expiry >= $1 AND expiry <= $2",
            start,
            end
        )
        .fetch_all(db.pool())
        .await?;

        let mut pastes = Vec::new();
        for record in records {
            let paste = Self::new(record.id.into(), record.edited, record.expiry);

            pastes.push(paste);
        }

        Ok(pastes)
    }

    /// Insert.
    ///
    /// Insert (create) a paste.
    ///
    /// ## Arguments
<<<<<<< HEAD
    ///
    /// - `transaction` The transaction to use.
    ///
=======
    ///
    /// - `transaction` The transaction to use.
    ///
>>>>>>> 2b52f189
    /// ## Errors
    ///
    /// - [`AppError`] - The database had an error, or the snowflake exists already.
    pub async fn insert(&self, transaction: &mut PgTransaction<'_>) -> Result<(), AppError> {
        let paste_id: i64 = self.id.into();

        sqlx::query!(
            "INSERT INTO pastes(id, edited, expiry) VALUES ($1, $2, $3)",
            paste_id,
            self.edited,
            self.expiry
        )
        .execute(transaction.as_mut())
        .await?;

        Ok(())
    }

    /// Update.
    ///
    /// Create (or update) a document.
    ///
    /// ## Arguments
    ///
    /// - `transaction` The transaction to use.
    ///
    /// ## Errors
    ///
    /// - [`AppError`] - The database had an error.
    pub async fn update(&self, transaction: &mut PgTransaction<'_>) -> Result<(), AppError> {
        let paste_id: i64 = self.id.into();

        sqlx::query!(
            "INSERT INTO pastes(id, edited, expiry) VALUES ($1, $2, $3) ON CONFLICT (id) DO UPDATE SET edited = $2, expiry = $3",
            paste_id,
            self.edited,
            self.expiry
        ).execute(transaction.as_mut()).await?;

        Ok(())
    }

    /// Delete.
    ///
    /// Delete a paste.
    ///
    /// ## Arguments
<<<<<<< HEAD
    ///
    /// - `db` - The database to make the request to.
    /// - `id` - The id of the paste.
    ///
    /// ## Errors
    ///
    /// - [`AppError`] - The database had an error.
    pub async fn delete_with_id(db: &Database, id: Snowflake) -> Result<(), AppError> {
        let paste_id: i64 = id.into();
        sqlx::query!("DELETE FROM pastes WHERE id = $1", paste_id,)
=======
    ///
    /// - `db` - The database to make the request to.
    /// - `id` - The id of the paste.
    ///
    /// ## Errors
    ///
    /// - [`AppError`] - The database had an error.
    pub async fn delete(db: &Database, id: Snowflake) -> Result<bool, AppError> {
        let paste_id: i64 = id.into();
        let result = sqlx::query!("DELETE FROM pastes WHERE id = $1", paste_id,)
>>>>>>> 2b52f189
            .execute(db.pool())
            .await?;

        Ok(result.rows_affected() > 0)
    }
}

#[derive(Clone, Debug)]
pub enum ExpiryTaskMessage {
    /// Cancel the expiry runners.
    Cancel,
}

/// Expiry Tasks.
///
/// A task that deletes pastes (and their documents) when required.
///
/// ## Arguments
///
/// - `app` - The application to use.
/// - `rx` - The [`Receiver`] to listen for messages.
pub async fn expiry_tasks(app: App, mut rx: Receiver<ExpiryTaskMessage>) {
    const MINUTES: u64 = 50;

    let pastes = match collect_nearby_expired_tasks(&app.database).await {
        Ok(v) => v,
        Err(e) => {
            tracing::error!("Failed to collect all pastes to expire. Reason: {e}");
            panic!("Failed to collect all pastes to expire. Reason: {e}")
        }
    };

    for paste in pastes {
        let documents = match Document::fetch_all(&app.database, paste.id).await {
            Ok(documents) => documents,
            Err(e) => {
                tracing::warn!(
                    "Failed to fetch documents for paste {}. Reason: {}",
                    paste.id,
                    e
                );
                continue;
            }
        };

        for document in documents {
            match app.s3.delete_document(document.generate_path()).await {
                Ok(()) => tracing::trace!(
                    "Successfully deleted paste document (minio): {}",
                    document.id
                ),
                Err(e) => tracing::trace!(
                    "Failed to delete paste document: {} (minio). Reason: {}",
                    document.id,
                    e
                ),
            }
        }

<<<<<<< HEAD
        match Paste::delete_with_id(&app.database, paste.id).await {
            Ok(()) => tracing::trace!("Successfully deleted paste: {}", paste.id),
=======
        match Paste::delete(&app.database, paste.id).await {
            Ok(_) => tracing::trace!("Successfully deleted paste: {}", paste.id),
>>>>>>> 2b52f189
            Err(e) => tracing::warn!("Failure to delete paste: {}. Reason: {}", paste.id, e),
        }
    }

    loop {
        let sleep = sleep(Duration::from_secs(MINUTES * 60));
        tokio::pin!(sleep);
        tokio::select! {
            biased;

            msg = rx.recv() => {
                match msg {
                    Some(ExpiryTaskMessage::Cancel) => {
                        println!("Received cancel message, shutting down.");
                        break;
                    }
                    None => {
                        println!("Channel closed, shutting down.");
                        break;
                    }
                }
            }
            () = &mut sleep => {
                let pastes = match collect_nearby_expired_tasks(&app.database).await {
                    Ok(v) => v,
                    Err(e) => {
                        tracing::error!("Failed to collect all pastes to expire. Reason: {e}");
                        panic!("Failed to collect all pastes to expire. Reason: {e}")
                    }
                };

                // FIXME: Please tell me there is a cleaner way of doing this.
                for paste in pastes {
                    let documents = match Document::fetch_all(&app.database, paste.id).await {
                        Ok(documents) => documents,
                        Err(e) => {
                            tracing::warn!("Failed to fetch documents for paste {}. Reason: {}", paste.id, e);
                            continue
                        }
                    };

                    for document in documents {
                        match app.s3.delete_document(document.generate_path()).await {
                            Ok(()) => tracing::trace!("Successfully deleted paste document (minio): {}", document.id),
                            Err(e) => tracing::trace!("Failed to delete paste document: {} (minio). Reason: {}", document.id, e)
                        }
                    }

<<<<<<< HEAD
                    match Paste::delete_with_id(&app.database, paste.id).await {
                        Ok(()) => tracing::trace!("Successfully deleted paste: {}", paste.id),
=======
                    match Paste::delete(&app.database, paste.id).await {
                        Ok(_) => tracing::trace!("Successfully deleted paste: {}", paste.id),
>>>>>>> 2b52f189
                        Err(e) => tracing::warn!("Failure to delete paste: {}. Reason: {}", paste.id, e)
                    }
                }
            }
        }
    }
}

/// Collect Nearby Expired Tasks.
///
/// Fetch all the pastes, from EPOCH 0, to the current time.
///
/// ## Arguments
///
/// - `db` - The database to make the request to.
///
/// ## Errors
///
/// - [`AppError`] - The database had an error.
///
/// ## Returns
///
/// A [`Vec`] of [`Paste`]'s.
async fn collect_nearby_expired_tasks(db: &Database) -> Result<Vec<Paste>, AppError> {
    let start = OffsetDateTime::from_unix_timestamp(0)
        .expect("Failed to make a timestamp with the time of 0.");
    let end = OffsetDateTime::now_utc();

    Paste::fetch_between(db, start, end).await
}<|MERGE_RESOLUTION|>--- conflicted
+++ resolved
@@ -39,11 +39,6 @@
     /// Set Expiry.
     ///
     /// Set or remove the expiry on the paste.
-<<<<<<< HEAD
-    ///
-    /// - `expiry` - The expiry.
-=======
->>>>>>> 2b52f189
     pub fn set_expiry(&mut self, expiry: Option<OffsetDateTime>) {
         self.expiry = expiry;
     }
@@ -51,15 +46,9 @@
     /// Fetch.
     ///
     /// Fetch a paste via its ID.
-<<<<<<< HEAD
-    ///
-    /// ## Arguments
-    ///
-=======
-    ///
-    /// ## Arguments
-    ///
->>>>>>> 2b52f189
+    ///
+    /// ## Arguments
+    ///
     /// - `db` - The database to make the request to.
     /// - `id` - The ID of the paste.
     ///
@@ -132,15 +121,9 @@
     /// Insert (create) a paste.
     ///
     /// ## Arguments
-<<<<<<< HEAD
     ///
     /// - `transaction` The transaction to use.
     ///
-=======
-    ///
-    /// - `transaction` The transaction to use.
-    ///
->>>>>>> 2b52f189
     /// ## Errors
     ///
     /// - [`AppError`] - The database had an error, or the snowflake exists already.
@@ -188,18 +171,6 @@
     /// Delete a paste.
     ///
     /// ## Arguments
-<<<<<<< HEAD
-    ///
-    /// - `db` - The database to make the request to.
-    /// - `id` - The id of the paste.
-    ///
-    /// ## Errors
-    ///
-    /// - [`AppError`] - The database had an error.
-    pub async fn delete_with_id(db: &Database, id: Snowflake) -> Result<(), AppError> {
-        let paste_id: i64 = id.into();
-        sqlx::query!("DELETE FROM pastes WHERE id = $1", paste_id,)
-=======
     ///
     /// - `db` - The database to make the request to.
     /// - `id` - The id of the paste.
@@ -210,7 +181,6 @@
     pub async fn delete(db: &Database, id: Snowflake) -> Result<bool, AppError> {
         let paste_id: i64 = id.into();
         let result = sqlx::query!("DELETE FROM pastes WHERE id = $1", paste_id,)
->>>>>>> 2b52f189
             .execute(db.pool())
             .await?;
 
@@ -270,13 +240,8 @@
             }
         }
 
-<<<<<<< HEAD
-        match Paste::delete_with_id(&app.database, paste.id).await {
-            Ok(()) => tracing::trace!("Successfully deleted paste: {}", paste.id),
-=======
         match Paste::delete(&app.database, paste.id).await {
             Ok(_) => tracing::trace!("Successfully deleted paste: {}", paste.id),
->>>>>>> 2b52f189
             Err(e) => tracing::warn!("Failure to delete paste: {}. Reason: {}", paste.id, e),
         }
     }
@@ -325,13 +290,8 @@
                         }
                     }
 
-<<<<<<< HEAD
-                    match Paste::delete_with_id(&app.database, paste.id).await {
-                        Ok(()) => tracing::trace!("Successfully deleted paste: {}", paste.id),
-=======
                     match Paste::delete(&app.database, paste.id).await {
                         Ok(_) => tracing::trace!("Successfully deleted paste: {}", paste.id),
->>>>>>> 2b52f189
                         Err(e) => tracing::warn!("Failure to delete paste: {}. Reason: {}", paste.id, e)
                     }
                 }
