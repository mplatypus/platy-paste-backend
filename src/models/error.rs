--- conflicted
+++ resolved
@@ -42,10 +42,6 @@
             Self::Database(ref e) => (StatusCode::BAD_REQUEST, "Database Error", e.to_string()),
             Self::Multipart(e) => return e.into_response(),
             Self::Json(ref e) => (StatusCode::BAD_REQUEST, "Json Error", e.to_string()),
-<<<<<<< HEAD
-            Self::Reqwest(ref e) => (StatusCode::BAD_REQUEST, "Reqwest Error", e.to_string()),
-=======
->>>>>>> 2b52f189
             Self::S3Client(ref e) => (StatusCode::INTERNAL_SERVER_ERROR, "S3 Error", e.clone()),
             Self::ParseInt(ref e) => (
                 StatusCode::BAD_REQUEST,
