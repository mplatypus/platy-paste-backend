use regex::Regex;
use serde::{Deserialize, Serialize};
use sqlx::PgTransaction;

use crate::app::database::Database;

use super::{error::AppError, snowflake::Snowflake};

/* FIXME: Unsure if this is actually needed.
/// Supported mimes are the ones that will be supported by the website.
const SUPPORTED_MIMES: &[&str] = &[
    // Text mimes
    "text/x-asm",
    "text/x-c",
    "text/plain",
    "text/markdown",
    "text/css",
    "text/csv",
    "text/html",
    "text/x-java-source",
    "text/javascript",
    "text/x-pascal",
    "text/x-python",
    // Application mimes
    "application/json"
];
*/

/// Unsupported mimes, are ones that will be declined.
pub const UNSUPPORTED_MIMES: &[&str] =
    &["image/*", "video/*", "audio/*", "font/*", "application/pdf"];

pub const DEFAULT_MIME: &str = "text/plain";

#[derive(Deserialize, Serialize, Clone, Debug)]
pub struct Document {
    /// The ID of the document.
    pub id: Snowflake,
    /// The paste that owns the document.
    pub paste_id: Snowflake,
    /// The type of document.
    pub document_type: String,
    /// The name of the document.
    pub name: String,
    /// The size of the document.
    pub size: usize,
}

impl Document {
    /// New.
    ///
    /// Create a new [`Document`] object.
    pub const fn new(
        id: Snowflake,
        paste_id: Snowflake,
        document_type: String,
        name: String,
        size: usize,
    ) -> Self {
        Self {
            id,
            paste_id,
            document_type,
            name,
            size,
        }
    }

    /// Generate URL.
    ///
    /// Generate a URL to fetch the location of the document.
    ///
    /// ## Arguments
    ///
    /// - `base_url` - The base url to append.
    ///
    /// ## Returns
    ///
    /// The URL generated.
    pub fn generate_url(&self, base_url: &str) -> String {
        format!("{}/documents/{}", base_url, self.generate_path())
    }

    /// Generate Path.
    ///
    /// Generate the path to the resource.
    ///
    /// ## Returns
    ///
    /// The path generated.
    pub fn generate_path(&self) -> String {
        format!("{}/{}-{}", self.paste_id, self.id, self.name)
<<<<<<< HEAD
    }

    /// Set Type.
    ///
    /// Set the type of the document.
    ///
    /// - `document_type` - The document type.
    pub fn set_document_type(&mut self, document_type: String) {
        self.document_type = document_type;
    }

    /// Set Name.
    ///
    /// Set the name of the document.
    ///
    /// - `name` - The document type.
    pub fn set_name(&mut self, name: String) {
        self.name = name;
=======
    }

    /// Set Document Type.
    ///
    /// Set the document type.
    pub fn set_document_type(&mut self, document_type: String) {
        self.document_type = document_type;
    }

    /// Set Name.
    ///
    /// Set the document name.
    pub fn set_name(&mut self, name: String) {
        self.name = name;
    }

    /// Set Size.
    ///
    /// Set the document size.
    pub fn set_size(&mut self, size: usize) {
        self.size = size;
>>>>>>> 2b52f189
    }

    /// Fetch.
    ///
    /// Fetch a document via its ID.
    ///
    /// ## Arguments
<<<<<<< HEAD
    ///
    /// - `db` - The database to make the request to.
    /// - `id` - The ID of the document.
    ///
    /// ## Errors
    ///
    /// - [`AppError`] - The database had an error.
    ///
    /// ## Returns
    ///
=======
    ///
    /// - `db` - The database to make the request to.
    /// - `id` - The ID of the document.
    ///
    /// ## Errors
    ///
    /// - [`AppError`] - The database had an error.
    ///
    /// ## Returns
    ///
>>>>>>> 2b52f189
    /// - [`Option::Some`] - The [`Document`] object.
    /// - [`Option::None`] - No document was found.
    pub async fn fetch(db: &Database, id: Snowflake) -> Result<Option<Self>, AppError> {
        let paste_id: i64 = id.into();
        let query = sqlx::query!(
            "SELECT id, paste_id, type, name, size FROM documents WHERE id = $1",
            paste_id
        )
        .fetch_optional(db.pool())
        .await?;

        if let Some(q) = query {
            return Ok(Some(Self::new(
                q.id.into(),
                q.paste_id.into(),
                q.r#type,
                q.name,
                q.size as usize,
            )));
        }

        Ok(None)
    }

    /// Fetch All.
<<<<<<< HEAD
    ///
    /// Fetch all documents attached to a paste.
    ///
    /// ## Arguments
    ///
    /// - `db` - The database to make the request to.
    /// - `id` - The ID of the paste.
    ///
=======
    ///
    /// Fetch all documents attached to a paste.
    ///
    /// ## Arguments
    ///
    /// - `db` - The database to make the request to.
    /// - `id` - The ID of the paste.
    ///
>>>>>>> 2b52f189
    /// ## Errors
    ///
    /// - [`AppError`] - The database had an error.
    ///
    /// ## Returns
    ///
    /// A [`Vec`] of [`Document`]'s.
    pub async fn fetch_all(db: &Database, id: Snowflake) -> Result<Vec<Self>, AppError> {
        let paste_id: i64 = id.into();
        let query = sqlx::query!(
            "SELECT id, paste_id, type, name, size FROM documents WHERE paste_id = $1",
            paste_id
        )
        .fetch_all(db.pool())
        .await?;

        let mut documents: Vec<Self> = Vec::new();
        for record in query {
            documents.push(Self::new(
                record.id.into(),
                record.paste_id.into(),
                record.r#type,
                record.name,
                record.size as usize,
            ));
        }
        Ok(documents)
    }

<<<<<<< HEAD
=======
    /// Fetch Total Document Size.
    ///
    /// Fetch the total size of all documents attached to a paste.
    ///
    /// ## Arguments
    ///
    /// - `db` - The database to make the request to.
    /// - `id` - The ID of the paste.
    ///
    /// ## Errors
    ///
    /// - [`AppError`] - The database had an error.
    ///
    /// ## Returns
    ///
    /// The size of the total documents.
    pub async fn fetch_total_document_size(
        db: &Database,
        id: Snowflake,
    ) -> Result<usize, AppError> {
        let id: i64 = id.into();
        let size = sqlx::query_scalar!(
            "SELECT SUM(size)::BIGINT FROM documents WHERE paste_id = $1",
            id
        )
        .fetch_one(db.pool())
        .await?
        .unwrap_or(0);

        Ok(size as usize)
    }

    /// Fetch Total Document Count.
    ///
    /// Fetch the total amount of documents attached to a paste.
    ///
    /// ## Arguments
    ///
    /// - `db` - The database to make the request to.
    /// - `id` - The ID of the paste.
    ///
    /// ## Errors
    ///
    /// - [`AppError`] - The database had an error.
    ///
    /// ## Returns
    ///
    /// The total count of documents.
    pub async fn fetch_total_document_count(
        db: &Database,
        id: Snowflake,
    ) -> Result<usize, AppError> {
        let id: i64 = id.into();
        let size = sqlx::query_scalar!("SELECT COUNT(*) FROM documents WHERE paste_id = $1", id)
            .fetch_one(db.pool())
            .await?
            .unwrap_or(0);

        Ok(size as usize)
    }

>>>>>>> 2b52f189
    /// Insert.
    ///
    /// Insert (create) a document.
    ///
    /// ## Arguments
    ///
    /// - `transaction` The transaction to use.
    ///
    /// ## Errors
    ///
    /// - [`AppError`] - The database had an error, or the snowflake exists already.
    pub async fn insert(&self, transaction: &mut PgTransaction<'_>) -> Result<(), AppError> {
        let document_id: i64 = self.id.into();
        let paste_id: i64 = self.paste_id.into();

        sqlx::query!(
<<<<<<< HEAD
            "INSERT INTO documents(id, paste_id, type, name) VALUES ($1, $2, $3, $4)",
            document_id,
            paste_id,
            self.document_type,
            self.name
=======
            "INSERT INTO documents(id, paste_id, type, name, size) VALUES ($1, $2, $3, $4, $5)",
            document_id,
            paste_id,
            self.document_type,
            self.name,
            self.size as i64
>>>>>>> 2b52f189
        )
        .execute(transaction.as_mut())
        .await?;

        Ok(())
    }

    /// Update.
    ///
    /// Create (or update) a document.
    ///
    /// ## Arguments
    ///
    /// - `transaction` The transaction to use.
    ///
    /// ## Errors
    ///
    /// - [`AppError`] - The database had an error.
    pub async fn update(&self, transaction: &mut PgTransaction<'_>) -> Result<(), AppError> {
        let document_id: i64 = self.id.into();
        let paste_id: i64 = self.paste_id.into();

        sqlx::query!(
            "INSERT INTO documents(id, paste_id, type, name, size) VALUES ($1, $2, $3, $4, $5) ON CONFLICT (id) DO UPDATE SET type = $3, name = $4, size = $5",
            document_id,
            paste_id,
            self.document_type,
<<<<<<< HEAD
            self.name
=======
            self.name,
            self.size as i64
>>>>>>> 2b52f189
        ).execute(transaction.as_mut()).await?;

        Ok(())
    }

    /// Delete.
    ///
    /// Delete a document.
<<<<<<< HEAD
    ///
    /// ## Arguments
    ///
    /// - `db` - The database to make the request to.
    /// - `id` - The id of the document.
    ///
    /// ## Errors
    ///
    /// - [`AppError`] - The database had an error.
    pub async fn delete(db: &Database, id: Snowflake) -> Result<(), AppError> {
=======
    ///
    /// ## Arguments
    ///
    /// - `db` - The database to make the request to.
    /// - `id` - The id of the document.
    ///
    /// ## Errors
    ///
    /// - [`AppError`] - The database had an error.
    pub async fn delete(db: &Database, id: Snowflake) -> Result<bool, AppError> {
>>>>>>> 2b52f189
        let paste_id: i64 = id.into();
        let result = sqlx::query!("DELETE FROM documents WHERE id = $1", paste_id,)
            .execute(db.pool())
            .await?;

        Ok(result.rows_affected() > 0)
    }
}

// FIXME: This whole function needs rebuilding. I do not like the way its made.
// For example, the regex values. Can I have them as constants in any way? or are they super light when unwrapping?
// Any way to shrink the `.capture` call so that its not being called each time?
/// Contains Mime.
///
/// Checks if the mime is in the list of mimes.
///
/// If a mime in the mimes list ends with an asterisk "*",
/// at the end like `images/*` it will become a catch all,
/// making all mimes that start with `images` return true.
///
/// ## Arguments
///
/// - `mimes` - The array of mimes to check in.
/// - `value` - The value to look for.
///
/// ## Returns
///
/// True if mime was found, otherwise False.
pub fn contains_mime(mimes: &[&str], value: &str) -> bool {
    let match_all_mime =
        Regex::new(r"^(?P<left>[a-zA-Z0-9]+)/\*$").expect("Failed to build match all mime regex."); // checks if the mime ends with /* which indicates any of the mime type.
    let split_mime = Regex::new(r"^(?P<left>[a-zA-Z0-9]+)/(?P<right>[a-zA-Z0-9\*]+)$")
        .expect("Failed to build split mime regex."); // extracts the left and right parts of the mime.

    if let Some(split_mime_value) = split_mime.captures(value) {
        for mime in mimes {
            if mime == &value {
                return true;
            } else if let Some(capture) = match_all_mime.captures(mime) {
                if let (Some(mime_value_left), Some(capture_value_left)) =
                    (split_mime_value.name("left"), capture.name("left"))
                {
                    if mime_value_left.as_str() == capture_value_left.as_str() {
                        return true;
                    }
                }
            }
        }
    }

    false
}<|MERGE_RESOLUTION|>--- conflicted
+++ resolved
@@ -90,26 +90,6 @@
     /// The path generated.
     pub fn generate_path(&self) -> String {
         format!("{}/{}-{}", self.paste_id, self.id, self.name)
-<<<<<<< HEAD
-    }
-
-    /// Set Type.
-    ///
-    /// Set the type of the document.
-    ///
-    /// - `document_type` - The document type.
-    pub fn set_document_type(&mut self, document_type: String) {
-        self.document_type = document_type;
-    }
-
-    /// Set Name.
-    ///
-    /// Set the name of the document.
-    ///
-    /// - `name` - The document type.
-    pub fn set_name(&mut self, name: String) {
-        self.name = name;
-=======
     }
 
     /// Set Document Type.
@@ -131,7 +111,6 @@
     /// Set the document size.
     pub fn set_size(&mut self, size: usize) {
         self.size = size;
->>>>>>> 2b52f189
     }
 
     /// Fetch.
@@ -139,7 +118,6 @@
     /// Fetch a document via its ID.
     ///
     /// ## Arguments
-<<<<<<< HEAD
     ///
     /// - `db` - The database to make the request to.
     /// - `id` - The ID of the document.
@@ -150,18 +128,6 @@
     ///
     /// ## Returns
     ///
-=======
-    ///
-    /// - `db` - The database to make the request to.
-    /// - `id` - The ID of the document.
-    ///
-    /// ## Errors
-    ///
-    /// - [`AppError`] - The database had an error.
-    ///
-    /// ## Returns
-    ///
->>>>>>> 2b52f189
     /// - [`Option::Some`] - The [`Document`] object.
     /// - [`Option::None`] - No document was found.
     pub async fn fetch(db: &Database, id: Snowflake) -> Result<Option<Self>, AppError> {
@@ -187,7 +153,6 @@
     }
 
     /// Fetch All.
-<<<<<<< HEAD
     ///
     /// Fetch all documents attached to a paste.
     ///
@@ -196,16 +161,6 @@
     /// - `db` - The database to make the request to.
     /// - `id` - The ID of the paste.
     ///
-=======
-    ///
-    /// Fetch all documents attached to a paste.
-    ///
-    /// ## Arguments
-    ///
-    /// - `db` - The database to make the request to.
-    /// - `id` - The ID of the paste.
-    ///
->>>>>>> 2b52f189
     /// ## Errors
     ///
     /// - [`AppError`] - The database had an error.
@@ -235,8 +190,6 @@
         Ok(documents)
     }
 
-<<<<<<< HEAD
-=======
     /// Fetch Total Document Size.
     ///
     /// Fetch the total size of all documents attached to a paste.
@@ -298,7 +251,6 @@
         Ok(size as usize)
     }
 
->>>>>>> 2b52f189
     /// Insert.
     ///
     /// Insert (create) a document.
@@ -315,20 +267,12 @@
         let paste_id: i64 = self.paste_id.into();
 
         sqlx::query!(
-<<<<<<< HEAD
-            "INSERT INTO documents(id, paste_id, type, name) VALUES ($1, $2, $3, $4)",
-            document_id,
-            paste_id,
-            self.document_type,
-            self.name
-=======
             "INSERT INTO documents(id, paste_id, type, name, size) VALUES ($1, $2, $3, $4, $5)",
             document_id,
             paste_id,
             self.document_type,
             self.name,
             self.size as i64
->>>>>>> 2b52f189
         )
         .execute(transaction.as_mut())
         .await?;
@@ -356,12 +300,8 @@
             document_id,
             paste_id,
             self.document_type,
-<<<<<<< HEAD
-            self.name
-=======
             self.name,
             self.size as i64
->>>>>>> 2b52f189
         ).execute(transaction.as_mut()).await?;
 
         Ok(())
@@ -370,7 +310,6 @@
     /// Delete.
     ///
     /// Delete a document.
-<<<<<<< HEAD
     ///
     /// ## Arguments
     ///
@@ -380,19 +319,7 @@
     /// ## Errors
     ///
     /// - [`AppError`] - The database had an error.
-    pub async fn delete(db: &Database, id: Snowflake) -> Result<(), AppError> {
-=======
-    ///
-    /// ## Arguments
-    ///
-    /// - `db` - The database to make the request to.
-    /// - `id` - The id of the document.
-    ///
-    /// ## Errors
-    ///
-    /// - [`AppError`] - The database had an error.
     pub async fn delete(db: &Database, id: Snowflake) -> Result<bool, AppError> {
->>>>>>> 2b52f189
         let paste_id: i64 = id.into();
         let result = sqlx::query!("DELETE FROM documents WHERE id = $1", paste_id,)
             .execute(db.pool())
