use std::{sync::Arc, time::Duration};

use axum::{
    Json, Router,
    extract::{DefaultBodyLimit, Multipart, Path, Query, State},
    http::StatusCode,
    response::{IntoResponse, Response},
    routing::{delete, get, patch, post},
};
<<<<<<< HEAD
use regex::Regex;
=======
>>>>>>> 2b52f189
use time::OffsetDateTime;
use tower_governor::{GovernorLayer, governor::GovernorConfigBuilder};

use crate::{
    app::{application::App, config::Config},
    models::{
        authentication::{Token, generate_token},
<<<<<<< HEAD
        document::Document,
        error::{AppError, AuthError},
        paste::Paste,
        payload::{GetPasteQuery, PostPasteBody, PostPasteQuery, ResponseDocument, ResponsePaste},
=======
        document::{DEFAULT_MIME, Document, UNSUPPORTED_MIMES, contains_mime},
        error::{AppError, AuthError},
        paste::Paste,
        payload::{
            GetPasteQuery, PatchPasteBody, PatchPasteQuery, PostPasteBody, PostPasteQuery,
            ResponseDocument, ResponsePaste,
        },
>>>>>>> 2b52f189
        snowflake::Snowflake,
    },
};

<<<<<<< HEAD
/* FIXME: Unsure if this is actually needed.
/// Supported mimes are the ones that will be supported by the website.
const SUPPORTED_MIMES: &[&str] = &[
    // Text mimes
    "text/x-asm",
    "text/x-c",
    "text/plain",
    "text/markdown",
    "text/css",
    "text/csv",
    "text/html",
    "text/x-java-source",
    "text/javascript",
    "text/x-pascal",
    "text/x-python",
    // Application mimes
    "application/json"
];
*/

/// Unsupported mimes, are ones that will be declined.
const UNSUPPORTED_MIMES: &[&str] = &["image/*", "video/*", "audio/*", "font/*", "application/pdf"];

const DEFAULT_MIME: &str = "text/plain";

=======
>>>>>>> 2b52f189
pub fn generate_router(config: &Config) -> Router<App> {
    let global_limiter = GovernorLayer {
        config: Arc::new(
            GovernorConfigBuilder::default()
                .per_second(60)
                .burst_size(config.global_paste_rate_limiter())
                .period(Duration::from_secs(5))
                .use_headers()
                .finish()
                .expect("Failed to build global paste limiter."),
        ),
    };

    let get_pastes_limiter = GovernorLayer {
        config: Arc::new(
            GovernorConfigBuilder::default()
                .per_second(60)
                .burst_size(config.get_pastes_rate_limiter())
                .period(Duration::from_secs(5))
                .use_headers()
                .finish()
                .expect("Failed to build get pastes limiter."),
        ),
    };

    let get_paste_limiter = GovernorLayer {
        config: Arc::new(
            GovernorConfigBuilder::default()
                .per_second(60)
                .burst_size(config.get_paste_rate_limiter())
                .period(Duration::from_secs(5))
                .use_headers()
                .finish()
                .expect("Failed to build get paste limiter."),
        ),
    };

    let post_paste_limiter = GovernorLayer {
        config: Arc::new(
            GovernorConfigBuilder::default()
                .per_second(60)
                .burst_size(config.post_paste_rate_limiter())
                .period(Duration::from_secs(5))
                .use_headers()
                .finish()
                .expect("Failed to build post paste limiter."),
        ),
    };

    let patch_paste_limiter = GovernorLayer {
        config: Arc::new(
            GovernorConfigBuilder::default()
                .per_second(60)
                .burst_size(config.patch_paste_rate_limiter())
                .period(Duration::from_secs(5))
                .use_headers()
                .finish()
                .expect("Failed to build patch paste limiter."),
        ),
    };

    let delete_paste_limiter = GovernorLayer {
        config: Arc::new(
            GovernorConfigBuilder::default()
                .per_second(60)
                .burst_size(config.delete_paste_rate_limiter())
                .period(Duration::from_secs(5))
                .use_headers()
                .finish()
                .expect("Failed to build delete paste limiter."),
        ),
    };

    Router::new()
        .route("/pastes", get(get_pastes).layer(get_pastes_limiter))
        .route(
            "/pastes/{paste_id}",
            get(get_paste).layer(get_paste_limiter),
        )
        .route("/pastes", post(post_paste).layer(post_paste_limiter))
        .route(
            "/pastes/{paste_id}",
            patch(patch_paste).layer(patch_paste_limiter),
        )
        .route(
            "/pastes/{paste_id}",
            delete(delete_paste).layer(delete_paste_limiter),
        )
        .layer(global_limiter)
        .layer(DefaultBodyLimit::max(
            config.global_paste_total_document_size_limit() * 1024 * 1024,
        ))
}

/// Get Paste.
///
/// Get an existing paste.
///
/// ## Path
///
/// - `paste_id` - The pastes ID.
///
/// ## Query
///
/// References: [`GetPasteQuery`]
///
/// - `content` - Whether to include the content or not.
///
/// ## Returns
///
/// - `404` - The paste was not found.
/// - `200` - The [`ResponsePaste`] object.
async fn get_paste(
    State(app): State<App>,
    Path(paste_id): Path<Snowflake>,
    Query(query): Query<GetPasteQuery>,
) -> Result<Response, AppError> {
    let paste = Paste::fetch(&app.database, paste_id)
        .await?
        .ok_or_else(|| AppError::NotFound("Paste not found.".to_string()))?;

    if let Some(expiry) = paste.expiry {
        if expiry < OffsetDateTime::now_utc() {
<<<<<<< HEAD
            Paste::delete_with_id(&app.database, paste.id).await?;
            return Err(AppError::NotFound("Paste not found.".to_string()));
        }
    }

    let documents = Document::fetch_all(&app.database, paste.id).await?;

=======
            Paste::delete(&app.database, paste.id).await?;
            return Err(AppError::NotFound("Paste not found.".to_string()));
        }
    }

    let documents = Document::fetch_all(&app.database, paste.id).await?;

>>>>>>> 2b52f189
    let mut response_documents = Vec::new();
    for document in documents {
        let content = {
            if query.include_content {
                let data = app.s3.fetch_document(document.generate_path()).await?;
                let d: &str = &String::from_utf8_lossy(&data);
                Some(d.to_string())
            } else {
                None
            }
        };

        let response_document = ResponseDocument::from_document(document, content);

        response_documents.push(response_document);
    }

    let paste_response = ResponsePaste::from_paste(&paste, None, response_documents);

    Ok((StatusCode::OK, Json(paste_response)).into_response())
}

/// Get Pastes.
///
/// Get a list of existing pastes.
///
/// ## Body
///
/// An array of [`Snowflake`]'s.
///
/// ## Returns
///
/// - `200` - A list of [`ResponsePaste`] objects.
async fn get_pastes(
    State(app): State<App>,
    Json(body): Json<Vec<Snowflake>>,
) -> Result<Response, AppError> {
    let mut response_pastes: Vec<ResponsePaste> = Vec::new();

    for paste_id in body {
        let paste = Paste::fetch(&app.database, paste_id)
            .await?
            .ok_or_else(|| AppError::NotFound("Paste not found.".to_string()))?;

        if let Some(expiry) = paste.expiry {
            if expiry < OffsetDateTime::now_utc() {
<<<<<<< HEAD
                Paste::delete_with_id(&app.database, paste.id).await?;
=======
                Paste::delete(&app.database, paste.id).await?;
>>>>>>> 2b52f189
                return Err(AppError::NotFound("Paste not found.".to_string()));
            }
        }

        let documents = Document::fetch_all(&app.database, paste.id).await?;

        let mut response_documents = Vec::new();
        for document in documents {
            let response_document = ResponseDocument::from_document(document, None);

            response_documents.push(response_document);
        }

        let response_paste = ResponsePaste::from_paste(&paste, None, response_documents);

        response_pastes.push(response_paste);
    }

    Ok((StatusCode::OK, Json(response_pastes)).into_response())
}

/// Post Paste.
///
/// Create a new paste.
///
/// The first object in the multipart must be the body object.
///
/// The following items will be the documents.
///
/// ## Query
///
/// References: [`PostPasteQuery`]
///
/// - `content` - Whether to include the content or not.
///
/// ## Body
///
/// References: [`PostPasteBody`]
///
/// - `expiry` - The expiry of the paste.
///
/// ## Returns
///
/// - `400` - The body and/or documents are invalid.
/// - `200` - The [`ResponsePaste`] object.
<<<<<<< HEAD
#[allow(clippy::too_many_lines)]
=======
>>>>>>> 2b52f189
async fn post_paste(
    State(app): State<App>,
    Query(query): Query<PostPasteQuery>,
    mut multipart: Multipart,
) -> Result<Response, AppError> {
    let body: PostPasteBody = {
        if let Some(field) = multipart.next_field().await? {
            if field
                .content_type()
                .is_none_or(|content_type| content_type != "application/json")
            {
                return Err(AppError::BadRequest(
                    "Payload must be of the type application/json.".to_string(),
                ));
            }
<<<<<<< HEAD

            let bytes = field.bytes().await?;

            serde_json::from_slice(&bytes)?
        } else {
            return Err(AppError::BadRequest("Payload missing.".to_string()));
        }
    };

    let expiry = {
        if body.expiry.is_none()
            && app.config.default_expiry_hours().is_none()
            && app.config.maximum_expiry_hours().is_some()
        {
            return Err(AppError::BadRequest(
                "A expiry time is required.".to_string(),
            ));
        } else if let Some(expiry) = body.expiry {
            let time = OffsetDateTime::from_unix_timestamp(expiry as i64)
                .map_err(|e| AppError::BadRequest(format!("Failed to build timestamp: {e}")))?;
            let now = OffsetDateTime::now_utc();
            let difference = (time - now).whole_seconds();

            if difference.is_negative() {
                return Err(AppError::BadRequest(
                    "The timestamp provided is invalid.".to_string(),
                ));
            }

            if let Some(maximum_expiry_hours) = app.config.maximum_expiry_hours() {
                if difference as usize > maximum_expiry_hours * 3600 {
                    return Err(AppError::BadRequest(
                        "The timestamp provided is above the maximum.".to_string(),
                    ));
                }
            }

            Some(time)
        } else {
            app.config
                .default_expiry_hours()
                .map(|default_expiry_time| {
                    OffsetDateTime::now_utc()
                        .saturating_add(time::Duration::hours(default_expiry_time as i64))
                })
        }
    };

    let mut transaction = app.database.pool().begin().await?;

    let paste = Paste::new(Snowflake::generate()?, false, expiry);

=======

            let bytes = field.bytes().await?;

            serde_json::from_slice(&bytes)?
        } else {
            return Err(AppError::BadRequest("Payload missing.".to_string()));
        }
    };

    let expiry = validate_expiry(&app.config, body.expiry)?;

    let mut transaction = app.database.pool().begin().await?;

    let paste = Paste::new(Snowflake::generate()?, false, expiry);

>>>>>>> 2b52f189
    paste.insert(&mut transaction).await?;

    let mut documents: Vec<(Document, String)> = Vec::new();
    while let Some(field) = multipart.next_field().await? {
        let document_type = {
            match field.content_type() {
                Some(content_type) => {
                    if contains_mime(UNSUPPORTED_MIMES, content_type) {
                        return Err(AppError::BadRequest(format!(
                            "Invalid mime type received: {content_type}"
                        )));
                    }

                    content_type.to_string()
                }
                None => DEFAULT_MIME.to_string(),
            }
        };
<<<<<<< HEAD
        let name = field.name().unwrap_or("unknown").to_string();
=======
        let name = field
            .file_name()
            .ok_or(AppError::BadRequest(
                "The filename of the document is required".to_string(),
            ))?
            .to_string();
>>>>>>> 2b52f189
        let data = field.bytes().await?;

        if data.len() > (app.config.global_paste_document_size_limit() * 1024 * 1024) {
            return Err(AppError::NotFound("Document too large.".to_string()));
        }

<<<<<<< HEAD
        let document = Document::new(Snowflake::generate()?, paste.id, document_type, name);
=======
        let document = Document::new(
            Snowflake::generate()?,
            paste.id,
            document_type,
            name,
            data.len(),
        );
>>>>>>> 2b52f189

        documents.push((document, String::from_utf8_lossy(&data).to_string()));
    }

    let final_documents: Vec<ResponseDocument> = documents
        .iter()
        .map(|(d, c)| {
            let content = {
                if query.include_content {
                    Some(c.clone())
                } else {
                    None
                }
            };

            ResponseDocument::from_document(d.clone(), content)
        })
        .collect();

    if documents.len() > app.config.global_paste_total_document_count() {
        return Err(AppError::BadRequest(
            "Too many documents provided.".to_string(),
        ));
    }

    if documents.is_empty() {
        return Err(AppError::BadRequest("No documents provided.".to_string()));
    }

    for (document, content) in documents {
        app.s3.create_document(&document, content.into()).await?;
<<<<<<< HEAD

        document.insert(&mut transaction).await?;
    }

    let paste_token = Token::new(paste.id, generate_token(paste.id)?);

    paste_token.insert(&mut transaction).await?;

    transaction.commit().await?;

    let response = ResponsePaste::from_paste(&paste, Some(paste_token), final_documents);
=======

        document.insert(&mut transaction).await?;
    }
>>>>>>> 2b52f189

    let paste_token = Token::new(paste.id, generate_token(paste.id)?);

<<<<<<< HEAD
/// Patch Paste.
///
/// Edit an existing paste.
///
/// **Requires authentication.**
async fn patch_paste(State(_app): State<App>, _token: Token) -> Result<Response, AppError> {
    Ok(StatusCode::NOT_IMPLEMENTED.into_response()) // FIXME: Make this actually work.
}

/// Delete Paste.
///
/// Delete an existing paste.
=======
    paste_token.insert(&mut transaction).await?;

    transaction.commit().await?;

    let response = ResponsePaste::from_paste(&paste, Some(paste_token), final_documents);

    Ok((StatusCode::OK, Json(response)).into_response())
}

/// Patch Paste.
///
/// Edit an existing paste.
>>>>>>> 2b52f189
///
/// **Requires authentication.**
///
/// ## Path
///
<<<<<<< HEAD
=======
/// - `paste_id` - The paste ID to edit.
///
/// ## Query
///
/// References: [`PatchPasteQuery`]
///
>>>>>>> 2b52f189
/// - `content` - Whether to include the content or not.
///
/// ## Body
///
<<<<<<< HEAD
/// References: [`PostPasteBody`]
=======
/// References: [`PatchPasteBody`]
>>>>>>> 2b52f189
///
/// - `expiry` - The expiry of the paste.
///
/// ## Returns
///
/// - `401` - Invalid token and/or paste ID.
<<<<<<< HEAD
/// - `204` - Successful deletion of the paste.
async fn delete_paste(
    State(app): State<App>,
    Path(paste_id): Path<Snowflake>,
    token: Token,
=======
/// - `400` - The body is invalid.
/// - `200` - The [`ResponsePaste`] object.
async fn patch_paste(
    State(app): State<App>,
    Path(paste_id): Path<Snowflake>,
    Query(query): Query<PatchPasteQuery>,
    token: Token,
    Json(body): Json<PatchPasteBody>,
>>>>>>> 2b52f189
) -> Result<Response, AppError> {
    if token.paste_id() != paste_id {
        return Err(AppError::Authentication(AuthError::ForbiddenPasteId));
    }

<<<<<<< HEAD
    Paste::delete_with_id(&app.database, paste_id).await?;

    Ok(StatusCode::NO_CONTENT.into_response())
}

// FIXME: This whole function needs rebuilding. I do not like the way its made.
// For example, the regex values. Can I have them as constants in any way? or are they super light when unwrapping?
// Any way to shrink the `.capture` call so that its not being called each time?
/// Contains Mime.
///
/// Checks if the mime is in the list of mimes.
///
/// If a mime in the mimes list ends with an asterisk "*",
/// at the end like `images/*` it will become a catch all,
/// making all mimes that start with `images` return true.
///
/// ## Arguments
///
/// - `mimes` - The array of mimes to check in.
/// - `value` - The value to look for.
///
/// ## Returns
///
/// True if mime was found, otherwise False.
fn contains_mime(mimes: &[&str], value: &str) -> bool {
    let match_all_mime = Regex::new(r"^(?P<left>[a-zA-Z0-9\-]+)/\*$")
        .expect("Failed to build match all mime regex."); // checks if the mime ends with /* which indicates any of the mime type.
    let split_mime = Regex::new(r"^(?P<type>[A-Za-z0-9!#$%&'*+.^_`|~-]+)/(?P<subtype>[A-Za-z0-9!#$%&'*+.^_`|~-]+)(?:\s*;.*)?$")
        .expect("Failed to build split mime regex."); // extracts the left and right parts of the mime.

    if let Some(split_mime_value) = split_mime.captures(value) {
        for mime in mimes {
            println!("{}: {:?}", mime, match_all_mime.captures(mime));
            if mime == &value {
                return true;
            } else if let Some(capture) = match_all_mime.captures(mime) {
                if let (Some(mime_value_left), Some(capture_value_left)) =
                    (split_mime_value.name("type"), capture.name("left"))
                {
                    if mime_value_left.as_str() == capture_value_left.as_str() {
                        return true;
                    }
                }
            }
        }
    }

    false
}

#[cfg(test)]
mod tests {
    use super::*;

    const TEST_MIMES: &[&str] = &["test/beanos", "test-all/*"];

    #[test]
    fn test_contains_mime() {
        assert!(
            contains_mime(TEST_MIMES, "test/beanos"),
            "Catch exact failed."
        );

        assert!(
            contains_mime(TEST_MIMES, "test-all/apples"),
            "Catch all failed."
        );

        assert!(
            contains_mime(TEST_MIMES, "test-all/apples; beanos=12;"),
            "Extra parameters failed."
        );

        assert!(
            !contains_mime(TEST_MIMES, "application/json"),
            "Catch missing failed."
        );
=======
    let mut paste = Paste::fetch(&app.database, paste_id)
        .await?
        .ok_or_else(|| AppError::NotFound("Paste not found.".to_string()))?;

    if let Some(expiry) = paste.expiry {
        if expiry < OffsetDateTime::now_utc() {
            Paste::delete(&app.database, paste.id).await?;
            return Err(AppError::NotFound("Paste not found.".to_string()));
        }
    }

    let new_expiry = validate_expiry(&app.config, body.expiry)?;

    paste.set_expiry(new_expiry);

    let mut transaction = app.database.pool().begin().await?;

    paste.update(&mut transaction).await?;

    transaction.commit().await?;

    let documents = Document::fetch_all(&app.database, paste.id).await?;

    let mut response_documents = Vec::new();
    for document in documents {
        let content = {
            if query.include_content {
                let data = app.s3.fetch_document(document.generate_path()).await?;
                let d: &str = &String::from_utf8_lossy(&data);
                Some(d.to_string())
            } else {
                None
            }
        };

        let response_document = ResponseDocument::from_document(document, content);

        response_documents.push(response_document);
    }

    let paste_response = ResponsePaste::from_paste(&paste, None, response_documents);

    Ok((StatusCode::OK, Json(paste_response)).into_response())
}

/// Delete Paste.
///
/// Delete an existing paste.
///
/// **Requires authentication.**
///
/// ## Path
///
/// - `content` - Whether to include the content or not.
///
/// ## Body
///
/// References: [`PostPasteBody`]
///
/// - `expiry` - The expiry of the paste.
///
/// ## Returns
///
/// - `401` - Invalid token and/or paste ID.
/// - `204` - Successful deletion of the paste.
async fn delete_paste(
    State(app): State<App>,
    Path(paste_id): Path<Snowflake>,
    token: Token,
) -> Result<Response, AppError> {
    if token.paste_id() != paste_id {
        return Err(AppError::Authentication(AuthError::ForbiddenPasteId));
    }

    if !Paste::delete(&app.database, paste_id).await? {
        return Err(AppError::NotFound("The paste was not found.".to_string()));
    }

    Ok(StatusCode::NO_CONTENT.into_response())
}

/// Validate Expiry.
///
/// Checks if the expiry time is valid (if provided)
/// Otherwise, if not provided, returns the default, or None.
///
/// ## Arguments
///
/// - `config` - The config values to use.
/// - `expiry` - The expiry to validate (if provided).
///
/// ## Errors
///
/// - [`AppError`] - The app error returned, if the provided expiry is invalid.
///
/// ## Returns
///
/// - [`Option::Some`] - The [`OffsetDateTime`] that was extracted, or defaulted to.
/// - [`Option::None`] - No datetime was provided, and no default was set.
fn validate_expiry(
    config: &Config,
    expiry: Option<usize>,
) -> Result<Option<OffsetDateTime>, AppError> {
    if expiry.is_none()
        && config.default_expiry_hours().is_none()
        && config.maximum_expiry_hours().is_some()
    {
        Err(AppError::BadRequest(
            "A expiry time is required.".to_string(),
        ))
    } else if let Some(expiry) = expiry {
        let time = OffsetDateTime::from_unix_timestamp(expiry as i64)
            .map_err(|e| AppError::BadRequest(format!("Failed to build timestamp: {e}")))?;
        let now = OffsetDateTime::now_utc();
        let difference = (time - now).whole_seconds();

        if difference.is_negative() {
            return Err(AppError::BadRequest(
                "The timestamp provided is invalid.".to_string(),
            ));
        }

        if let Some(maximum_expiry_hours) = config.maximum_expiry_hours() {
            if difference as usize > maximum_expiry_hours * 3600 {
                return Err(AppError::BadRequest(
                    "The timestamp provided is above the maximum.".to_string(),
                ));
            }
        }

        Ok(Some(time))
    } else {
        Ok(config.default_expiry_hours().map(|default_expiry_time| {
            OffsetDateTime::now_utc()
                .saturating_add(time::Duration::hours(default_expiry_time as i64))
        }))
>>>>>>> 2b52f189
    }
}<|MERGE_RESOLUTION|>--- conflicted
+++ resolved
@@ -7,10 +7,6 @@
     response::{IntoResponse, Response},
     routing::{delete, get, patch, post},
 };
-<<<<<<< HEAD
-use regex::Regex;
-=======
->>>>>>> 2b52f189
 use time::OffsetDateTime;
 use tower_governor::{GovernorLayer, governor::GovernorConfigBuilder};
 
@@ -18,12 +14,6 @@
     app::{application::App, config::Config},
     models::{
         authentication::{Token, generate_token},
-<<<<<<< HEAD
-        document::Document,
-        error::{AppError, AuthError},
-        paste::Paste,
-        payload::{GetPasteQuery, PostPasteBody, PostPasteQuery, ResponseDocument, ResponsePaste},
-=======
         document::{DEFAULT_MIME, Document, UNSUPPORTED_MIMES, contains_mime},
         error::{AppError, AuthError},
         paste::Paste,
@@ -31,39 +21,10 @@
             GetPasteQuery, PatchPasteBody, PatchPasteQuery, PostPasteBody, PostPasteQuery,
             ResponseDocument, ResponsePaste,
         },
->>>>>>> 2b52f189
         snowflake::Snowflake,
     },
 };
 
-<<<<<<< HEAD
-/* FIXME: Unsure if this is actually needed.
-/// Supported mimes are the ones that will be supported by the website.
-const SUPPORTED_MIMES: &[&str] = &[
-    // Text mimes
-    "text/x-asm",
-    "text/x-c",
-    "text/plain",
-    "text/markdown",
-    "text/css",
-    "text/csv",
-    "text/html",
-    "text/x-java-source",
-    "text/javascript",
-    "text/x-pascal",
-    "text/x-python",
-    // Application mimes
-    "application/json"
-];
-*/
-
-/// Unsupported mimes, are ones that will be declined.
-const UNSUPPORTED_MIMES: &[&str] = &["image/*", "video/*", "audio/*", "font/*", "application/pdf"];
-
-const DEFAULT_MIME: &str = "text/plain";
-
-=======
->>>>>>> 2b52f189
 pub fn generate_router(config: &Config) -> Router<App> {
     let global_limiter = GovernorLayer {
         config: Arc::new(
@@ -187,15 +148,6 @@
 
     if let Some(expiry) = paste.expiry {
         if expiry < OffsetDateTime::now_utc() {
-<<<<<<< HEAD
-            Paste::delete_with_id(&app.database, paste.id).await?;
-            return Err(AppError::NotFound("Paste not found.".to_string()));
-        }
-    }
-
-    let documents = Document::fetch_all(&app.database, paste.id).await?;
-
-=======
             Paste::delete(&app.database, paste.id).await?;
             return Err(AppError::NotFound("Paste not found.".to_string()));
         }
@@ -203,7 +155,6 @@
 
     let documents = Document::fetch_all(&app.database, paste.id).await?;
 
->>>>>>> 2b52f189
     let mut response_documents = Vec::new();
     for document in documents {
         let content = {
@@ -250,11 +201,7 @@
 
         if let Some(expiry) = paste.expiry {
             if expiry < OffsetDateTime::now_utc() {
-<<<<<<< HEAD
-                Paste::delete_with_id(&app.database, paste.id).await?;
-=======
                 Paste::delete(&app.database, paste.id).await?;
->>>>>>> 2b52f189
                 return Err(AppError::NotFound("Paste not found.".to_string()));
             }
         }
@@ -300,10 +247,6 @@
 ///
 /// - `400` - The body and/or documents are invalid.
 /// - `200` - The [`ResponsePaste`] object.
-<<<<<<< HEAD
-#[allow(clippy::too_many_lines)]
-=======
->>>>>>> 2b52f189
 async fn post_paste(
     State(app): State<App>,
     Query(query): Query<PostPasteQuery>,
@@ -319,7 +262,6 @@
                     "Payload must be of the type application/json.".to_string(),
                 ));
             }
-<<<<<<< HEAD
 
             let bytes = field.bytes().await?;
 
@@ -329,66 +271,12 @@
         }
     };
 
-    let expiry = {
-        if body.expiry.is_none()
-            && app.config.default_expiry_hours().is_none()
-            && app.config.maximum_expiry_hours().is_some()
-        {
-            return Err(AppError::BadRequest(
-                "A expiry time is required.".to_string(),
-            ));
-        } else if let Some(expiry) = body.expiry {
-            let time = OffsetDateTime::from_unix_timestamp(expiry as i64)
-                .map_err(|e| AppError::BadRequest(format!("Failed to build timestamp: {e}")))?;
-            let now = OffsetDateTime::now_utc();
-            let difference = (time - now).whole_seconds();
-
-            if difference.is_negative() {
-                return Err(AppError::BadRequest(
-                    "The timestamp provided is invalid.".to_string(),
-                ));
-            }
-
-            if let Some(maximum_expiry_hours) = app.config.maximum_expiry_hours() {
-                if difference as usize > maximum_expiry_hours * 3600 {
-                    return Err(AppError::BadRequest(
-                        "The timestamp provided is above the maximum.".to_string(),
-                    ));
-                }
-            }
-
-            Some(time)
-        } else {
-            app.config
-                .default_expiry_hours()
-                .map(|default_expiry_time| {
-                    OffsetDateTime::now_utc()
-                        .saturating_add(time::Duration::hours(default_expiry_time as i64))
-                })
-        }
-    };
+    let expiry = validate_expiry(&app.config, body.expiry)?;
 
     let mut transaction = app.database.pool().begin().await?;
 
     let paste = Paste::new(Snowflake::generate()?, false, expiry);
 
-=======
-
-            let bytes = field.bytes().await?;
-
-            serde_json::from_slice(&bytes)?
-        } else {
-            return Err(AppError::BadRequest("Payload missing.".to_string()));
-        }
-    };
-
-    let expiry = validate_expiry(&app.config, body.expiry)?;
-
-    let mut transaction = app.database.pool().begin().await?;
-
-    let paste = Paste::new(Snowflake::generate()?, false, expiry);
-
->>>>>>> 2b52f189
     paste.insert(&mut transaction).await?;
 
     let mut documents: Vec<(Document, String)> = Vec::new();
@@ -407,25 +295,18 @@
                 None => DEFAULT_MIME.to_string(),
             }
         };
-<<<<<<< HEAD
-        let name = field.name().unwrap_or("unknown").to_string();
-=======
         let name = field
             .file_name()
             .ok_or(AppError::BadRequest(
                 "The filename of the document is required".to_string(),
             ))?
             .to_string();
->>>>>>> 2b52f189
         let data = field.bytes().await?;
 
         if data.len() > (app.config.global_paste_document_size_limit() * 1024 * 1024) {
             return Err(AppError::NotFound("Document too large.".to_string()));
         }
 
-<<<<<<< HEAD
-        let document = Document::new(Snowflake::generate()?, paste.id, document_type, name);
-=======
         let document = Document::new(
             Snowflake::generate()?,
             paste.id,
@@ -433,7 +314,6 @@
             name,
             data.len(),
         );
->>>>>>> 2b52f189
 
         documents.push((document, String::from_utf8_lossy(&data).to_string()));
     }
@@ -465,40 +345,12 @@
 
     for (document, content) in documents {
         app.s3.create_document(&document, content.into()).await?;
-<<<<<<< HEAD
 
         document.insert(&mut transaction).await?;
     }
 
     let paste_token = Token::new(paste.id, generate_token(paste.id)?);
 
-    paste_token.insert(&mut transaction).await?;
-
-    transaction.commit().await?;
-
-    let response = ResponsePaste::from_paste(&paste, Some(paste_token), final_documents);
-=======
-
-        document.insert(&mut transaction).await?;
-    }
->>>>>>> 2b52f189
-
-    let paste_token = Token::new(paste.id, generate_token(paste.id)?);
-
-<<<<<<< HEAD
-/// Patch Paste.
-///
-/// Edit an existing paste.
-///
-/// **Requires authentication.**
-async fn patch_paste(State(_app): State<App>, _token: Token) -> Result<Response, AppError> {
-    Ok(StatusCode::NOT_IMPLEMENTED.into_response()) // FIXME: Make this actually work.
-}
-
-/// Delete Paste.
-///
-/// Delete an existing paste.
-=======
     paste_token.insert(&mut transaction).await?;
 
     transaction.commit().await?;
@@ -511,43 +363,28 @@
 /// Patch Paste.
 ///
 /// Edit an existing paste.
->>>>>>> 2b52f189
 ///
 /// **Requires authentication.**
 ///
 /// ## Path
 ///
-<<<<<<< HEAD
-=======
 /// - `paste_id` - The paste ID to edit.
 ///
 /// ## Query
 ///
 /// References: [`PatchPasteQuery`]
 ///
->>>>>>> 2b52f189
 /// - `content` - Whether to include the content or not.
 ///
 /// ## Body
 ///
-<<<<<<< HEAD
-/// References: [`PostPasteBody`]
-=======
 /// References: [`PatchPasteBody`]
->>>>>>> 2b52f189
 ///
 /// - `expiry` - The expiry of the paste.
 ///
 /// ## Returns
 ///
 /// - `401` - Invalid token and/or paste ID.
-<<<<<<< HEAD
-/// - `204` - Successful deletion of the paste.
-async fn delete_paste(
-    State(app): State<App>,
-    Path(paste_id): Path<Snowflake>,
-    token: Token,
-=======
 /// - `400` - The body is invalid.
 /// - `200` - The [`ResponsePaste`] object.
 async fn patch_paste(
@@ -556,91 +393,11 @@
     Query(query): Query<PatchPasteQuery>,
     token: Token,
     Json(body): Json<PatchPasteBody>,
->>>>>>> 2b52f189
 ) -> Result<Response, AppError> {
     if token.paste_id() != paste_id {
         return Err(AppError::Authentication(AuthError::ForbiddenPasteId));
     }
 
-<<<<<<< HEAD
-    Paste::delete_with_id(&app.database, paste_id).await?;
-
-    Ok(StatusCode::NO_CONTENT.into_response())
-}
-
-// FIXME: This whole function needs rebuilding. I do not like the way its made.
-// For example, the regex values. Can I have them as constants in any way? or are they super light when unwrapping?
-// Any way to shrink the `.capture` call so that its not being called each time?
-/// Contains Mime.
-///
-/// Checks if the mime is in the list of mimes.
-///
-/// If a mime in the mimes list ends with an asterisk "*",
-/// at the end like `images/*` it will become a catch all,
-/// making all mimes that start with `images` return true.
-///
-/// ## Arguments
-///
-/// - `mimes` - The array of mimes to check in.
-/// - `value` - The value to look for.
-///
-/// ## Returns
-///
-/// True if mime was found, otherwise False.
-fn contains_mime(mimes: &[&str], value: &str) -> bool {
-    let match_all_mime = Regex::new(r"^(?P<left>[a-zA-Z0-9\-]+)/\*$")
-        .expect("Failed to build match all mime regex."); // checks if the mime ends with /* which indicates any of the mime type.
-    let split_mime = Regex::new(r"^(?P<type>[A-Za-z0-9!#$%&'*+.^_`|~-]+)/(?P<subtype>[A-Za-z0-9!#$%&'*+.^_`|~-]+)(?:\s*;.*)?$")
-        .expect("Failed to build split mime regex."); // extracts the left and right parts of the mime.
-
-    if let Some(split_mime_value) = split_mime.captures(value) {
-        for mime in mimes {
-            println!("{}: {:?}", mime, match_all_mime.captures(mime));
-            if mime == &value {
-                return true;
-            } else if let Some(capture) = match_all_mime.captures(mime) {
-                if let (Some(mime_value_left), Some(capture_value_left)) =
-                    (split_mime_value.name("type"), capture.name("left"))
-                {
-                    if mime_value_left.as_str() == capture_value_left.as_str() {
-                        return true;
-                    }
-                }
-            }
-        }
-    }
-
-    false
-}
-
-#[cfg(test)]
-mod tests {
-    use super::*;
-
-    const TEST_MIMES: &[&str] = &["test/beanos", "test-all/*"];
-
-    #[test]
-    fn test_contains_mime() {
-        assert!(
-            contains_mime(TEST_MIMES, "test/beanos"),
-            "Catch exact failed."
-        );
-
-        assert!(
-            contains_mime(TEST_MIMES, "test-all/apples"),
-            "Catch all failed."
-        );
-
-        assert!(
-            contains_mime(TEST_MIMES, "test-all/apples; beanos=12;"),
-            "Extra parameters failed."
-        );
-
-        assert!(
-            !contains_mime(TEST_MIMES, "application/json"),
-            "Catch missing failed."
-        );
-=======
     let mut paste = Paste::fetch(&app.database, paste_id)
         .await?
         .ok_or_else(|| AppError::NotFound("Paste not found.".to_string()))?;
@@ -777,6 +534,5 @@
             OffsetDateTime::now_utc()
                 .saturating_add(time::Duration::hours(default_expiry_time as i64))
         }))
->>>>>>> 2b52f189
     }
 }