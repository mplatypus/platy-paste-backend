--- conflicted
+++ resolved
@@ -126,9 +126,37 @@
 
     let paste_id = Snowflake::generate()?;
 
+    let expiry = {
+        if let Some(expiry) = query.expiry {
+            tracing::trace!("Expiry found! {}", expiry);
+            let time = OffsetDateTime::from_unix_timestamp(expiry as i64)
+                .map_err(|e| AppError::BadRequest(format!("Failed to build timestamp: {e}")))?;
+            let now = OffsetDateTime::now_utc();
+            let difference = (time - now).whole_hours();
+
+            if difference.is_negative() {
+                return Err(AppError::NotFound(
+                    "The value provided is not a valid timestamp.".to_string(),
+                ));
+            }
+
+            if let Some(maximum_expiry_hours) = app.config.maximum_expiry_hours() {
+                if difference as usize > maximum_expiry_hours {
+                    return Err(AppError::NotFound(
+                        "The time provided is too large.".to_string(),
+                    ));
+                }
+            }
+            Some(time)
+        } else {
+            None
+        }
+    };
+
     let paste = Paste::new(
         paste_id,
         false,
+        expiry
     );
 
     paste.update(&mut transaction).await?;
@@ -182,45 +210,6 @@
         ));
     }
 
-<<<<<<< HEAD
-    let expiry = {
-        if let Some(expiry) = query.expiry {
-            tracing::trace!("Expiry found! {}", expiry);
-            let time = OffsetDateTime::from_unix_timestamp(expiry as i64)
-                .map_err(|e| AppError::BadRequest(format!("Failed to build timestamp: {e}")))?;
-            let now = OffsetDateTime::now_utc();
-            let difference = (time - now).whole_hours();
-
-            if difference.is_negative() {
-                return Err(AppError::NotFound(
-                    "The value provided is not a valid timestamp.".to_string(),
-                ));
-            }
-
-            if let Some(maximum_expiry_hours) = app.config.maximum_expiry_hours() {
-                if difference as usize > maximum_expiry_hours {
-                    return Err(AppError::NotFound(
-                        "The time provided is too large.".to_string(),
-                    ));
-                }
-            }
-            Some(time)
-        } else {
-            None
-        }
-    };
-
-    let paste = Paste::new(
-        paste_id,
-        false,
-        expiry,
-        response_documents.iter().map(|d| d.id).collect(),
-    );
-
-    paste.update(&app.database).await?;
-
-=======
->>>>>>> 4b304e1a
     let paste_token = Token::new(paste_id, generate_token(paste_id)?);
 
     paste_token.update(&mut transaction).await?;
